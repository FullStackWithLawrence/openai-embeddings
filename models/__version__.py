# -*- coding: utf-8 -*-
<<<<<<< HEAD
__version__ = "1.1.2-alpha.1"
=======
__version__ = "1.1.3"
>>>>>>> e0f8fa52
<|MERGE_RESOLUTION|>--- conflicted
+++ resolved
@@ -1,6 +1,2 @@
 # -*- coding: utf-8 -*-
-<<<<<<< HEAD
-__version__ = "1.1.2-alpha.1"
-=======
-__version__ = "1.1.3"
->>>>>>> e0f8fa52
+__version__ = "1.1.3"