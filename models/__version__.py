# Managed via automated CI/CD in .github/workflows/semanticVersionBump.yml.
<<<<<<< HEAD
__version__ = "1.3.2-beta.1"
=======
__version__ = "1.3.2"
>>>>>>> dd5bd498
<|MERGE_RESOLUTION|>--- conflicted
+++ resolved
@@ -1,6 +1,2 @@
 # Managed via automated CI/CD in .github/workflows/semanticVersionBump.yml.
-<<<<<<< HEAD
-__version__ = "1.3.2-beta.1"
-=======
-__version__ = "1.3.2"
->>>>>>> dd5bd498
+__version__ = "1.3.2"