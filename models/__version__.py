--- conflicted
+++ resolved
@@ -1,6 +1,2 @@
 # -*- coding: utf-8 -*-
-<<<<<<< HEAD
-__version__ = "1.3.0-alpha.1"
-=======
-__version__ = "1.3.1"
->>>>>>> f174527f
+__version__ = "1.3.1"