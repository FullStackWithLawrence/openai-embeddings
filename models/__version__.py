# -*- coding: utf-8 -*-
<<<<<<< HEAD
__version__ = "1.1.0-alpha.1"
=======
__version__ = "1.1.1"
>>>>>>> 789455a8
<|MERGE_RESOLUTION|>--- conflicted
+++ resolved
@@ -1,6 +1,2 @@
 # -*- coding: utf-8 -*-
-<<<<<<< HEAD
-__version__ = "1.1.0-alpha.1"
-=======
-__version__ = "1.1.1"
->>>>>>> 789455a8
+__version__ = "1.1.1"